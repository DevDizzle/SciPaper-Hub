--- conflicted
+++ resolved
@@ -29,17 +29,14 @@
     endpoint: aiplatform_vs.types.IndexEndpoint, deployed_index_id: str
 ) -> str:
     """Return the correct data plane hostname for MatchService calls."""
-
     if endpoint.public_endpoint_domain_name:
         return endpoint.public_endpoint_domain_name
-
     for deployed in endpoint.deployed_indexes:
         if deployed.id == deployed_index_id:
             private_endpoints = deployed.private_endpoints
             if private_endpoints and private_endpoints.match_grpc_address:
                 return private_endpoints.match_grpc_address
             break
-
     raise RuntimeError(
         "No MatchService endpoint found for deployed index '%s' on index endpoint '%s'"
         % (deployed_index_id, endpoint.name),
@@ -84,11 +81,7 @@
 
 
 class VectorSearchClient:
-<<<<<<< HEAD
     def __init__(self, cfg: VectorSearchConfig, *, transport: str = "grpc"):
-=======
-    def __init__(self, cfg: VectorSearchConfig):
->>>>>>> 83bc031b
         self._config = cfg
         endpoint_client = aiplatform_vs.IndexEndpointServiceClient(
             client_options=ClientOptions(api_endpoint=cfg.api_endpoint)
@@ -98,14 +91,9 @@
             endpoint, cfg.deployed_index_id
         )
         endpoint_client.transport.close()
-
         self._match = aiplatform_vs.MatchServiceClient(
-<<<<<<< HEAD
             client_options=ClientOptions(api_endpoint=self._match_endpoint),
             transport=transport,
-=======
-            client_options=ClientOptions(api_endpoint=cfg.api_endpoint)
->>>>>>> 83bc031b
         )
         self._index_endpoint = cfg.index_endpoint_path
         self._deployed_index_id = cfg.deployed_index_id
@@ -152,33 +140,22 @@
     ) -> None:
         self._settings = settings or get_settings()
         location = self._settings.vertex_location or self._settings.region
-
         self._project_id = self._settings.project_id
         self._location = location
         self._index_endpoint_id = self._settings.index_endpoint_id
         self._deployed_index_id = self._settings.deployed_index_id
         self._index_resource_name: Optional[str] = None
         self._index_endpoint: Optional[aiplatform_vs.types.IndexEndpoint] = None
-
         control_plane_options = ClientOptions(api_endpoint=_build_api_endpoint(location))
-
         self._index_client = index_client or aiplatform_vs.IndexServiceClient(
             client_options=control_plane_options
         )
         self._endpoint_client = (
             endpoint_client
-<<<<<<< HEAD
             or aiplatform_vs.IndexEndpointServiceClient(
                 client_options=control_plane_options
             )
-=======
-            or aiplatform_vs.IndexEndpointServiceClient(client_options=client_options)
-        )
-        self._match_client = match_client or aiplatform_vs.MatchServiceClient(
-            client_options=client_options
->>>>>>> 83bc031b
-        )
-
+        )
         if match_client is not None:
             self._match_client = match_client
             self._match_endpoint = getattr(
@@ -211,7 +188,6 @@
     def index_resource_name(self) -> str:
         if self._index_resource_name:
             return self._index_resource_name
-
         if not self._index_endpoint:
             self._index_endpoint = self._endpoint_client.get_index_endpoint(
                 name=self.index_endpoint_path
@@ -221,20 +197,17 @@
             if deployed.id == self._deployed_index_id and deployed.index:
                 self._index_resource_name = deployed.index
                 break
-
         if not self._index_resource_name:
             raise RuntimeError(
                 "Deployed index id '%s' not found on index endpoint '%s'"
                 % (self._deployed_index_id, self.index_endpoint_path)
             )
-
         return self._index_resource_name
 
     def upsert(self, items: Iterable[Mapping[str, Any]]) -> None:
         datapoints = [_make_datapoint(item) for item in items]
         if not datapoints:
             return
-
         request = aiplatform_vs.UpsertDatapointsRequest(
             index=self.index_resource_name,
             datapoints=datapoints,
@@ -244,7 +217,6 @@
     def get_datapoints(self, ids: Sequence[str]) -> Dict[str, Dict[str, Any]]:
         if not ids:
             return {}
-
         request = aiplatform_vs.ReadIndexDatapointsRequest(
             index_endpoint=self.index_endpoint_path,
             deployed_index_id=self._deployed_index_id,
